--- conflicted
+++ resolved
@@ -117,13 +117,10 @@
 		// Add new resources that can be exported here
 		"genesyscloud_architect_datatable":                         architectDatatableExporter(),
 		"genesyscloud_architect_datatable_row":                     architectDatatableRowExporter(),
-<<<<<<< HEAD
 		"genesyscloud_architect_flow":          					architectFlowExporter(),
-=======
 		"genesyscloud_architect_ivr":                               architectIvrExporter(),
 		"genesyscloud_architect_schedules":                         architectSchedulesExporter(),
 		"genesyscloud_architect_schedulegroups":                    architectScheduleGroupsExporter(),
->>>>>>> 0de9bbe4
 		"genesyscloud_auth_division":                               authDivisionExporter(),
 		"genesyscloud_auth_role":                                   authRoleExporter(),
 		"genesyscloud_group":                                       groupExporter(),
